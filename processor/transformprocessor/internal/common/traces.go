--- conflicted
+++ resolved
@@ -37,13 +37,8 @@
 			sspans := rspans.ScopeSpans().At(j)
 			spans := sspans.Spans()
 			for k := 0; k < spans.Len(); k++ {
-<<<<<<< HEAD
 				tCtx := ottlspan.NewTransformContext(spans.At(k), sspans.Scope(), rspans.Resource(), sspans, rspans)
-				condition, err := t.BoolExpr.Eval(ctx, tCtx)
-=======
-				tCtx := ottlspan.NewTransformContext(spans.At(k), sspans.Scope(), rspans.Resource(), sspans, rspans, ottlspan.WithCache(cache))
 				condition, err := t.Eval(ctx, tCtx)
->>>>>>> a26f839c
 				if err != nil {
 					return err
 				}
@@ -78,13 +73,8 @@
 				span := spans.At(k)
 				spanEvents := span.Events()
 				for n := 0; n < spanEvents.Len(); n++ {
-<<<<<<< HEAD
 					tCtx := ottlspanevent.NewTransformContext(spanEvents.At(n), span, sspans.Scope(), rspans.Resource(), sspans, rspans)
-					condition, err := s.BoolExpr.Eval(ctx, tCtx)
-=======
-					tCtx := ottlspanevent.NewTransformContext(spanEvents.At(n), span, sspans.Scope(), rspans.Resource(), sspans, rspans, ottlspanevent.WithCache(cache))
 					condition, err := s.Eval(ctx, tCtx)
->>>>>>> a26f839c
 					if err != nil {
 						return err
 					}
