--- conflicted
+++ resolved
@@ -119,7 +119,34 @@
 transform/unknown_error_mode:
   error_mode: test
 
-<<<<<<< HEAD
+transform/structured_configuration_with_path_context:
+  trace_statements:
+    - context: span
+      statements:
+        - set(span.name, "bear") where span.attributes["http.path"] == "/animal"
+  metric_statements:
+    - context: metric
+      statements:
+        - set(metric.name, "bear") where resource.attributes["http.path"] == "/animal"
+  log_statements:
+    - context: log
+      statements:
+        - set(log.body, "bear") where log.attributes["http.path"] == "/animal"
+
+transform/structured_configuration_with_inferred_context:
+  trace_statements:
+    - statements:
+      - set(span.name, "bear") where span.attributes["http.path"] == "/animal"
+      - set(resource.attributes["name"], "bear")
+  metric_statements:
+    - statements:
+      - set(metric.name, "bear") where resource.attributes["http.path"] == "/animal"
+      - set(resource.attributes["name"], "bear")
+  log_statements:
+    - statements:
+      - set(log.body, "bear") where log.attributes["http.path"] == "/animal"
+      - set(resource.attributes["name"], "bear")
+
 transform/flat_configuration:
   trace_statements:
     - set(span.name, "bear") where span.attributes["http.path"] == "/animal"
@@ -131,37 +158,6 @@
     - set(log.body, "bear") where log.attributes["http.path"] == "/animal"
     - set(resource.attributes["name"], "bear")
 
-=======
->>>>>>> 4ebb7af8
-transform/structured_configuration_with_path_context:
-  trace_statements:
-    - context: span
-      statements:
-        - set(span.name, "bear") where span.attributes["http.path"] == "/animal"
-  metric_statements:
-    - context: metric
-      statements:
-        - set(metric.name, "bear") where resource.attributes["http.path"] == "/animal"
-  log_statements:
-    - context: log
-      statements:
-        - set(log.body, "bear") where log.attributes["http.path"] == "/animal"
-
-transform/structured_configuration_with_inferred_context:
-  trace_statements:
-    - statements:
-      - set(span.name, "bear") where span.attributes["http.path"] == "/animal"
-      - set(resource.attributes["name"], "bear")
-  metric_statements:
-    - statements:
-      - set(metric.name, "bear") where resource.attributes["http.path"] == "/animal"
-      - set(resource.attributes["name"], "bear")
-  log_statements:
-    - statements:
-      - set(log.body, "bear") where log.attributes["http.path"] == "/animal"
-<<<<<<< HEAD
-      - set(resource.attributes["name"], "bear")
-
 transform/mixed_configuration_styles:
   trace_statements:
     - set(span.name, "bear") where span.attributes["http.path"] == "/animal"
@@ -219,7 +215,4 @@
   metric_statements:
     - statements:
         - set(resource.attributes["name"], "silent")
-      shared_cache: true
-=======
-      - set(resource.attributes["name"], "bear")
->>>>>>> 4ebb7af8
+      shared_cache: true